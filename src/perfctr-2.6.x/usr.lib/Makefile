--- conflicted
+++ resolved
@@ -36,11 +36,7 @@
 ppc_ABIVER=5
 SO_ABIVER=$($(ARCH)_ABIVER)
 
-<<<<<<< HEAD
-SO_LIBVER=2.6.21
-=======
 SO_LIBVER=2.6.22
->>>>>>> ab252c50
 SO_NAME=libperfctr.so.$(SO_ABIVER)
 SO_LIB=libperfctr.so.$(SO_ABIVER).$(SO_LIBVER)
 
@@ -73,7 +69,7 @@
 
 # not installed, only built as a workaround for PAPI's broken Makefiles
 libperfctr.o:	$(AR_OBJS)
-	ld -r -o $@ $(AR_OBJS)
+	ld $(LD_FLAGS) -r -o $@ $(AR_OBJS)
 
 libperfctr.so:	$(SO_OBJS)
 	$(CC) -shared -o $@ -Wl,-soname,$(SO_NAME) $(SO_OBJS)
