--- conflicted
+++ resolved
@@ -15,7 +15,6 @@
 *          <your email address>
 */  
 
-<<<<<<< HEAD
 #ifdef _WIN32
   /* Define SUBSTRATE to map to linux-perfctr.h
    * since we haven't figured out how to assign a value 
@@ -30,16 +29,6 @@
 #endif                                   /* JT */
 
 #include SUBSTRATE
-=======
-#ifndef _WIN32	/* for Linux/Unix systems */
-  #include SUBSTRATE
-#else			
-  /* I couldn't figure out how to assign a string value 
-	to a preprocessor directive in Windows, so we just
-	include what we need... */
-  #include "win32.h"
-#endif
->>>>>>> 1d20ddd8
 
 #include "papiStrings.h" /* for language independent string support. */
 
@@ -887,16 +876,13 @@
   return(create_eventset(EventSet, master));
 }
 
-int PAPI_add_pevent(int *EventSet, int code, void *inout)
+int PAPI_add_pevent(int EventSet, int code, void *inout)    /* JT */
 { 
   EventSetInfo_t *ESI;
 
   /* Is the EventSet already in existence? */
 
-  if (EventSet == NULL)
-    papi_return(PAPI_EINVAL);
-
-  ESI = lookup_EventSet(PAPI_EVENTSET_MAP, *EventSet);
+  ESI = lookup_EventSet(PAPI_EVENTSET_MAP, EventSet);      /* JT */
   if (ESI == NULL)
     papi_return(PAPI_ENOEVST);
 
@@ -915,16 +901,13 @@
   return(add_pevent(ESI,code,inout));
 }
 
-int PAPI_add_event(int *EventSet, int EventCode) 
+int PAPI_add_event(int EventSet, int EventCode)      /* JT */
 { 
   EventSetInfo_t *ESI;
 
   /* Is the EventSet already in existence? */
   
-  if (EventSet == NULL)
-    papi_return(PAPI_EINVAL);
-
-  ESI = lookup_EventSet(PAPI_EVENTSET_MAP, *EventSet);
+  ESI = lookup_EventSet(PAPI_EVENTSET_MAP, EventSet);  /* JT */
   if (ESI == NULL)
     papi_return(PAPI_ENOEVST);
 
@@ -1145,20 +1128,12 @@
   /* ESI->sw_stop[hwindex]           = 0; */
   /* ESI->hw_start[hwindex]         = 0; */
 
-<<<<<<< HEAD
-=======
-
->>>>>>> 1d20ddd8
   return(retval);
 }
 
 int PAPI_rem_event(int *EventSet, int EventCode)
 {
-<<<<<<< HEAD
   EventSetInfo_t *ESI;
-=======
-  EventSetInfo *ESI;
->>>>>>> 1d20ddd8
   int retval;
 
   /* check for pre-existing ESI */
@@ -1188,6 +1163,28 @@
   papi_return(retval);
 }
 
+#ifdef PAPI30
+int PAPI_remove_event(int EventSet, int EventCode)       /* JT */
+{
+  EventSetInfo_t *ESI;
+
+  /* check for pre-existing ESI */
+
+  ESI = _papi_hwi_lookup_EventSet(EventSet);
+  if (ESI == NULL)
+    papi_return(PAPI_ENOEVST);
+
+  /* Of course, it must be stopped in order to modify it. */
+
+  if (!(ESI->state & PAPI_STOPPED))
+    papi_return(PAPI_EISRUN);
+
+  /* Now do the magic. */
+
+  papi_return(_papi_hwi_remove_event(ESI,EventCode));
+}                                                        /* JT */
+#endif
+
 int PAPI_destroy_eventset(int *EventSet)
 {
   EventSetInfo_t *ESI;
@@ -1333,18 +1330,6 @@
       return(PAPI_OK);
     }
       
-<<<<<<< HEAD
-=======
-  if (ESI->state & PAPI_PROFILING) 
-    {
-	  if (_papi_system_info.supports_hw_profile) {
-      	retval = _papi_hwd_stop_profiling(ESI, thread_master_eventset);
-      	if (retval < PAPI_OK)
-		papi_return(retval);
-	  }
-    }
-
->>>>>>> 1d20ddd8
   /* Read the current counter values into the EventSet */
 
   retval = _papi_hwd_read(ESI, thread_master_eventset, ESI->sw_stop);
@@ -1394,15 +1379,9 @@
 int PAPI_reset(int EventSet)
 { 
   int retval = PAPI_OK;
-<<<<<<< HEAD
   EventSetInfo_t *ESI;
   EventSetInfo_t *thread_master_eventset;
  
-=======
-  EventSetInfo *ESI;
-  EventSetInfo *thread_master_eventset;
-
->>>>>>> 1d20ddd8
   ESI = lookup_EventSet(PAPI_EVENTSET_MAP, EventSet);
   if(ESI == NULL)
     papi_return(PAPI_ENOEVST);
@@ -1561,17 +1540,14 @@
 
 /*  The function PAPI_cleanup removes a stopped EventSet from existence. */
 
-int PAPI_cleanup_eventset(int *EventSet) 
+int PAPI_cleanup_eventset(int EventSet)       /* JT */
 { 
   EventSetInfo_t *ESI;
   EventSetInfo_t *thread_master_eventset;
 
   /* Is the EventSet already in existence? */
 
-  if (EventSet == NULL)
-    papi_return(PAPI_EINVAL);
-
-  ESI = lookup_EventSet(PAPI_EVENTSET_MAP, *EventSet);
+  ESI = lookup_EventSet(PAPI_EVENTSET_MAP, EventSet);    /* JT */
   if (ESI == NULL)
     papi_return(PAPI_ENOEVST);
   thread_master_eventset = ESI->master;
@@ -1936,6 +1912,30 @@
   papi_return(PAPI_OK);
 } 
 
+int PAPI_num_hw_counters(void)                               /* JT */
+{
+  return(PAPI_get_opt(PAPI_GET_MAX_HWCTRS,NULL));
+}
+
+#ifdef PAPI30
+int PAPI_num_events(int EventSet)                            /* JT */
+{
+  EventSetInfo_t *ESI;
+
+  ESI = _papi_hwi_lookup_EventSet(EventSet);
+  if (!ESI)
+    papi_return(PAPI_ENOEVST);
+
+#ifdef DEBUG
+  /* Not necessary */
+  if (ESI->NumberOfEvents == 0)
+    papi_return(PAPI_EINVAL);
+#endif
+
+  return(ESI->NumberOfEvents);
+}
+#endif
+
 void PAPI_shutdown(void) 
 {
   int i, j = 0, status;
@@ -1959,13 +1959,13 @@
       EventSetInfo_t *ESI = PAPI_EVENTSET_MAP->dataSlotArray[i];
       if (ESI) 
 	{
-	  PAPI_state(i,&status);
+	  PAPI_state(i,&status);        /* JT */
 	  if (status & PAPI_RUNNING)
 	    {
 	      if (ESI->master == master)
 		{
 		  PAPI_stop(i,NULL);
-		  PAPI_cleanup_eventset(&i);
+		  PAPI_cleanup_eventset(i);
 		}
 	      else
 		j++;
@@ -2152,12 +2152,11 @@
   opt.count = profcnt;
   opt.flags = flags;
   opt.threshold = threshold;
-  opt.overflowcount = 0;
   opt.EventIndex = index;
   opt.EventCode = EventCode;
 
   
-  if (_papi_system_info.supports_hw_profile)
+  if (ESI->state & PAPI_HWPROFILING)
     retval = _papi_hwd_set_profile(ESI, &opt);
   else 
     retval = PAPI_overflow(EventSet, EventCode, threshold, 0, dummy_handler);
@@ -2179,9 +2178,6 @@
 
 int PAPI_profil(unsigned short *buf, unsigned bufsiz, unsigned long offset, unsigned scale, int EventSet, int EventCode, int threshold, int flags)
 {
-/* disable hardware profile */
-  if ( _papi_system_info.supports_hw_profile==1)
-     _papi_system_info.supports_hw_profile=0;
 
   if (threshold > 0)
     {
@@ -2202,7 +2198,6 @@
 
 int PAPI_profil_hw(unsigned short *buf, unsigned bufsiz, unsigned long offset, unsigned scale, int EventSet, int EventCode, int threshold, int flags)
 {
-<<<<<<< HEAD
   EventSetInfo_t *ESI;
 
   if ( _papi_system_info.supports_hw_profile==0) 
@@ -2231,8 +2226,6 @@
      return(PAPI_OK);
   }
 /*
-=======
->>>>>>> 1d20ddd8
   if (threshold > 0)
     {
       PAPI_sprofil_t *prof;
@@ -2248,6 +2241,7 @@
       papi_return(PAPI_sprofil(prof,1,EventSet,EventCode,threshold,flags));
     }
   papi_return(PAPI_sprofil(NULL,0,EventSet,EventCode,0,flags));
+*/
 }
 
 int PAPI_set_granularity(int granularity)
@@ -2269,7 +2263,7 @@
   papi_return(PAPI_set_opt(PAPI_SET_DEFDOM, &ptr));
 }
 
-int PAPI_add_events(int *EventSet, int *Events, int number)
+int PAPI_add_events(int EventSet, int *Events, int number)    /* JT */
 {
   int i, retval;
 
@@ -2283,6 +2277,23 @@
     }
   papi_return(PAPI_OK);
 }
+
+#ifdef PAPI30
+int PAPI_remove_events(int EventSet, int *Events, int number)       /* JT */
+{
+  int i, retval;
+
+  if ((Events == NULL) || (number < 0))
+    papi_return(PAPI_EINVAL);
+
+  for (i=0; i<number; i++)
+    {
+      retval=PAPI_remove_event(EventSet, Events[i]);
+      if(retval!=PAPI_OK) return(retval);
+    }
+  return(PAPI_OK);
+}
+#endif
 
 int PAPI_rem_events(int *EventSet, int *Events, int number)
 {
@@ -2369,6 +2380,18 @@
   retval = PAPI_get_opt(PAPI_GET_EXEINFO,&ptr);
   if (retval == PAPI_OK)
     return(ptr.exe_info);
+  else
+    return(NULL);
+}
+
+const PAPI_shlib_info_t *PAPI_get_shared_lib_info(void)    /* JT */
+{
+  PAPI_option_t ptr;
+  int retval;
+
+  retval = PAPI_get_opt(PAPI_GET_SHLIBINFO,&ptr);
+  if (retval == PAPI_OK)
+    return(ptr.shlib_info);
   else
     return(NULL);
 }
@@ -2406,11 +2429,7 @@
   return(_papi_hwd_get_real_usec());
 }
 
-<<<<<<< HEAD
 u_long_long PAPI_get_virt_cyc(void)
-=======
-long_long PAPI_get_virt_cyc(void)
->>>>>>> 1d20ddd8
 {
   EventSetInfo_t *master = _papi_hwi_lookup_in_master_list();
   if (master)
@@ -2428,11 +2447,7 @@
   return PAPI_ECNFLCT;
 }
 
-<<<<<<< HEAD
 u_long_long PAPI_get_virt_usec(void)
-=======
-long_long PAPI_get_virt_usec(void)
->>>>>>> 1d20ddd8
 {
   EventSetInfo_t *master = _papi_hwi_lookup_in_master_list();
   if (master)
