--- conflicted
+++ resolved
@@ -1513,62 +1513,7 @@
    return ( PAPI_EMISC );
 }
 
-<<<<<<< HEAD
-/** @class PAPI_hl_cleanup_thread
- * @brief Cleans up all thread-local data.
- * 
- * @par C Interface:
- * \#include <papi.h> @n
- * void PAPI_hl_cleanup_thread( );
- *
- * @retval PAPI_OK
- * @retval PAPI_EMISC
- * -- Thread has been already cleaned up or PAPI is deactivated due to previous errors.
- * 
- * PAPI_hl_cleanup_thread shuts down thread-local event sets and cleans local
- * data structures. It is recommended to use this function in combination with
- * PAPI_hl_finalize if your application is making use of threads.
- *
- * @par Example:
- *
- * @code
- * int retval;
- *
- * #pragma omp parallel
- * {
- *   retval = PAPI_hl_region_begin("computation");
- *   if ( retval != PAPI_OK )
- *       handle_error(1);
- *
- *    //Do some computation here
- *
- *   retval = PAPI_hl_region_end("computation");
- *   if ( retval != PAPI_OK )
- *       handle_error(1);
- * 
- *   retval = PAPI_hl_cleanup_thread();
- *   if ( retval != PAPI_OK )
- *       handle_error(1);
- * }
- *
- * retval = PAPI_hl_finalize();
- * if ( retval != PAPI_OK )
- *     handle_error(1);
- *
- * @endcode
- *
- * @see PAPI_hl_init
- * @see PAPI_hl_finalize
- * @see PAPI_hl_set_events
- * @see PAPI_hl_region_begin
- * @see PAPI_hl_read
- * @see PAPI_hl_region_end
- * @see PAPI_hl_print_output
- */
 int PAPI_hl_cleanup_thread()
-=======
-int _internal_PAPI_hl_cleanup_thread()
->>>>>>> b008eff5
 {
    if ( state == PAPIHL_ACTIVE && 
         hl_initiated == true && 
@@ -1581,44 +1526,7 @@
    return ( PAPI_EMISC );
 }
 
-<<<<<<< HEAD
-/** @class PAPI_hl_finalize
- * @brief Finalizes the high-level PAPI library.
- *
- * @par C Interface:
- * \#include <papi.h> @n
- * int PAPI_hl_finalize( );
- *
- * @retval PAPI_OK
- * @retval PAPI_EMISC
- * -- PAPI has been already finalized or deactivated due to previous errors.
- *
- * PAPI_hl_finalize finalizes the high-level library by destroying all counting event sets
- * and internal data structures.
- *
- * @par Example:
- *
- * @code
- * int retval;
- *
- * retval = PAPI_hl_finalize();
- * if ( retval != PAPI_OK )
- *     handle_error(1);
- *
- * @endcode
- *
- * @see PAPI_hl_init
- * @see PAPI_hl_cleanup_thread
- * @see PAPI_hl_set_events
- * @see PAPI_hl_region_begin
- * @see PAPI_hl_read
- * @see PAPI_hl_region_end
- * @see PAPI_hl_print_output
- */
 int PAPI_hl_finalize()
-=======
-int _internal_PAPI_hl_finalize()
->>>>>>> b008eff5
 {
    if ( state == PAPIHL_ACTIVE && hl_initiated == true ) {
       _internal_hl_clean_up_all(true);
