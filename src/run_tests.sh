#!/bin/sh

# File:    papi.c
# Author:  Philip Mucci
#          mucci@cs.utk.edu
# Mods:    Kevin London
#          london@cs.utk.edu
#          Philip Mucci
#          mucci@cs.utk.edu

# if make sure that the tests are built
if [ "x$BUILD" != "x" ]; then
    cd testlib; make; cd ..
    cd validation_tests; make; cd ..
    cd ctests; make; cd ..
    cd ftests; make; cd ..
    for comp in `ls components/*/tests` ; do \
	cd components/$$comp/tests ; make; cd ../../.. ;
    done
fi

AIXTHREAD_SCOPE=S
export AIXTHREAD_SCOPE
if [ "X$1" = "X-v" ]; then
  shift ; TESTS_QUIET=""
else
# This should never have been an argument, but an environment variable!
  TESTS_QUIET="TESTS_QUIET"
  export TESTS_QUIET
fi

# Disable high-level output
<<<<<<< HEAD
if [[ $TESTS_QUIET == "TESTS_QUIET" ]] ; then
=======
if [ "x$TESTS_QUIET" = "xTESTS_QUIET" ] ; then
>>>>>>> ce74c770
  export PAPI_NO_WARNING=1
else
  export PAPI_REPORT=1
fi

if [ "x$VALGRIND" != "x" ]; then
  VALGRIND="valgrind --leak-check=full";
fi

VTESTS=`find validation_tests/* -prune -perm -u+x -type f ! -name "*.[c|h]"`;
#CTESTS=`find ctests -maxdepth 1 -perm -u+x -type f`;
CTESTS=`find ctests/* -prune -perm -u+x -type f ! -name "*.[c|h]"`;
FTESTS=`find ftests -perm -u+x -type f ! -name "*.[c|h|F]"`;
COMPTESTS=`find components/*/tests -perm -u+x -type f ! \( -name "*.[c|h]" -o -name "*.cu" \)`;
#EXCLUDE=`grep --regexp=^# --invert-match run_tests_exclude.txt`
EXCLUDE=`grep -v -e '^#\|^$' run_tests_exclude.txt`


ALLTESTS="$VTESTS $CTESTS $FTESTS $COMPTESTS";

PATH=./ctests:$PATH
export PATH

echo "Platform:"
uname -a

echo "Date:"
date

echo ""
if [ -r /proc/cpuinfo ]; then
   echo "Cpuinfo:"
   # only print info on first processor on x86
   sed '/^$/q' /proc/cpuinfo
fi

echo ""
if [ "x$VALGRIND" != "x" ]; then
  echo "The following test cases will be run using valgrind:";
else
  echo "The following test cases will be run:";
fi
echo ""

MATCH=0
LIST=""
for i in $ALLTESTS;
do
  for xtest in $EXCLUDE;
  do
    if [ "$i" = "$xtest" ]; then
      MATCH=1
      break
    fi;
  done
  if [ $MATCH -ne 1 ]; then
	LIST="$LIST $i"
  fi;
  MATCH=0
done
echo $LIST
echo ""

echo ""
echo "The following test cases will NOT be run:";
echo $EXCLUDE;

echo "";
echo "Running Tests";
echo ""

if [ "$LD_LIBRARY_PATH" = "" ]; then
  LD_LIBRARY_PATH=.:./libpfm-3.y/lib
else
  LD_LIBRARY_PATH=.:./libpfm-3.y/lib:"$LD_LIBRARY_PATH"
fi
export LD_LIBRARY_PATH
if [ "$LIBPATH" = "" ]; then
  LIBPATH=.:./libpfm-3.y/lib
else
  LIBPATH=.:./libpfm-3.y/lib:"$LIBPATH"
fi
export LIBPATH

echo ""
echo "Running Event Validation Tests";
echo ""

for i in $VTESTS;
do
  for xtest in $EXCLUDE;
  do
    if [ "$i" = "$xtest" ]; then
      MATCH=1
      break
    fi;
  done
  if [ $MATCH -ne 1 ]; then
    if [ -x $i ]; then
      RAN="$i $RAN"
      printf "Running %-50s %s" $i:
      $VALGRIND ./$i $TESTS_QUIET
      
      #delete output folder for high-level tests
<<<<<<< HEAD
      if [[ $i = *"_hl"* ]] ; then
        rm -r papi
      fi
=======
      case "$i" in
        *"_hl"*) rm -r papi ;;
      esac
>>>>>>> ce74c770

    fi;
  fi;
  MATCH=0
done

echo ""
echo "Running C Tests";
echo ""

for i in $CTESTS;
do
  for xtest in $EXCLUDE;
  do
    if [ "$i" = "$xtest" ]; then
      MATCH=1
      break
    fi;
  done
  if [ $MATCH -ne 1 ]; then
    if [ -x $i ]; then
      RAN="$i $RAN"
      printf "Running %-50s %s" $i:
      $VALGRIND ./$i $TESTS_QUIET

      #delete output folder for high-level tests
<<<<<<< HEAD
      if [[ $i = *"_hl"* ]] ; then
        rm -r papi
      fi
=======
      case "$i" in
        *"_hl"*) rm -r papi ;;
      esac
>>>>>>> ce74c770

    fi;
  fi;
  MATCH=0
done

echo ""
echo "Running Fortran Tests";
echo ""

for i in $FTESTS;
do
  for xtest in $EXCLUDE;
  do
    if [ "$i" = "$xtest" ]; then
      MATCH=1
      break
    fi;
  done
  if [ $MATCH -ne 1 ]; then
    if [ -x $i ]; then
      RAN="$i $RAN"
      printf "Running $i:\n"
      $VALGRIND ./$i $TESTS_QUIET

      #delete output folder for high-level tests
<<<<<<< HEAD
      if [[ $i = *"_hl"* ]] ; then
        rm -r papi
      fi
=======
      case "$i" in
        *"_hl"*) rm -r papi ;;
      esac
>>>>>>> ce74c770

    fi;
  fi;
  MATCH=0
done

echo "";
echo "Running Component Tests";
echo ""

for i in $COMPTESTS;
do
  for xtest in $EXCLUDE;
  do
    if [ "$i" = "$xtest" ]; then
      MATCH=1
      break
    fi;
  done
  if [ $MATCH -ne 1 ]; then
    if [ -x $i ]; then
	RAN="$i $RAN"
    printf "Running $i:\n";
    printf "%-59s" ""
    $VALGRIND ./$i $TESTS_QUIET
    fi;
  fi;
  MATCH=0
done

if [ "$RAN" = "" ]; then 
	echo "FAILED to run any tests. (you can safely ignore this if this was expected behavior)"
fi;<|MERGE_RESOLUTION|>--- conflicted
+++ resolved
@@ -30,11 +30,7 @@
 fi
 
 # Disable high-level output
-<<<<<<< HEAD
-if [[ $TESTS_QUIET == "TESTS_QUIET" ]] ; then
-=======
 if [ "x$TESTS_QUIET" = "xTESTS_QUIET" ] ; then
->>>>>>> ce74c770
   export PAPI_NO_WARNING=1
 else
   export PAPI_REPORT=1
@@ -139,15 +135,9 @@
       $VALGRIND ./$i $TESTS_QUIET
       
       #delete output folder for high-level tests
-<<<<<<< HEAD
-      if [[ $i = *"_hl"* ]] ; then
-        rm -r papi
-      fi
-=======
       case "$i" in
         *"_hl"*) rm -r papi ;;
       esac
->>>>>>> ce74c770
 
     fi;
   fi;
@@ -174,15 +164,9 @@
       $VALGRIND ./$i $TESTS_QUIET
 
       #delete output folder for high-level tests
-<<<<<<< HEAD
-      if [[ $i = *"_hl"* ]] ; then
-        rm -r papi
-      fi
-=======
       case "$i" in
         *"_hl"*) rm -r papi ;;
       esac
->>>>>>> ce74c770
 
     fi;
   fi;
@@ -209,15 +193,9 @@
       $VALGRIND ./$i $TESTS_QUIET
 
       #delete output folder for high-level tests
-<<<<<<< HEAD
-      if [[ $i = *"_hl"* ]] ; then
-        rm -r papi
-      fi
-=======
       case "$i" in
         *"_hl"*) rm -r papi ;;
       esac
->>>>>>> ce74c770
 
     fi;
   fi;
