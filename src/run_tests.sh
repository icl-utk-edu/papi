--- conflicted
+++ resolved
@@ -124,7 +124,6 @@
   done
   if [ $MATCH -ne 1 ]; then
     if [ -x $i ]; then
-<<<<<<< HEAD
       RAN="$i $RAN"
       printf "Running %-50s %s" $i:
       $VALGRIND ./$i $TESTS_QUIET
@@ -139,11 +138,6 @@
         rm -r papi
       fi
 
-=======
-	RAN="$i $RAN"
-    printf "Running %-50s " $i:
-    $VALGRIND ./$i $TESTS_QUIET
->>>>>>> 5083307e
     fi;
   fi;
   MATCH=0
@@ -164,13 +158,8 @@
   done
   if [ $MATCH -ne 1 ]; then
     if [ -x $i ]; then
-<<<<<<< HEAD
       RAN="$i $RAN"
       printf "Running %-50s %s" $i:
-=======
-	  RAN="$i $RAN"
-      printf "Running %-50s " $i:
->>>>>>> 5083307e
       $VALGRIND ./$i $TESTS_QUIET
 
       #generate output for high-level tests
